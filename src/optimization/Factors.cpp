/**
 * @file      Factors.cpp
 * @brief     Implements Ceres cost functions (factors) for LiDAR Odometry optimization.
 * @author    Seungwon Choi
 * @date      2025-09-24
 * @copyright Copyright (c) 2025 Seungwon Choi. All rights reserved.
 *
 * @par License
 * This project is released under the MIT License.
 */

#include "Factors.h"
#include <limits>

namespace lidar_odometry {
namespace optimization {

<<<<<<< HEAD
// PointToPlaneFactor implementation
PointToPlaneFactor::PointToPlaneFactor(const Eigen::Vector3f& source_point,
                                       const Eigen::Vector3f& target_point,
                                       const Eigen::Vector3f& plane_normal,
                                       double information_weight)
    : m_source_point(source_point)
    , m_target_point(target_point)
    , m_plane_normal(plane_normal.normalized())
    , m_information_weight(information_weight)
    , m_robust_weight(1.0)
    , m_is_outlier(false) {
}

bool PointToPlaneFactor::Evaluate(double const* const* parameters,
                                 double* residuals,
                                 double** jacobians) const {
    
    // If marked as outlier, return large residual with zero jacobians
    if (m_is_outlier) {
        residuals[0] = 100.0; // Large residual to indicate outlier
        
        if (jacobians && jacobians[0]) {
            Eigen::Map<Eigen::Matrix<double, 1, 6, Eigen::RowMajor>> jac(jacobians[0]);
            jac.setZero();
        }
        return true;
    }

    try {
        // Extract SE3 parameters from tangent space (Ceres order: tx,ty,tz,rx,ry,rz)
        Eigen::Map<const Eigen::Vector6d> se3_tangent(parameters[0]);
        
        // Convert tangent space to SE3 using Sophus exp
        Sophus::SE3d T_correction = Sophus::SE3d::exp(se3_tangent); // local frame correction transform
        
        // Extract rotation and translation
        Eigen::Matrix3d R = T_correction.rotationMatrix();
        Eigen::Vector3d t = T_correction.translation();
        
        // Convert float points to double for computation
        Eigen::Vector3d p = m_source_point.cast<double>();  // source point (current local frame)
        Eigen::Vector3d q = m_target_point.cast<double>();  // target point (current local frame)
        Eigen::Vector3d n = m_plane_normal.cast<double>();  // plane normal (current local frame)
        
        // Apply local correction to source point: p_corrected = R * p + t
        Eigen::Vector3d p_corrected = R * p + t;
        
        // Compute point-to-plane distance: residual = n^T * (p_corrected - q)
        double raw_residual = n.dot(p_corrected - q);
        
        // Apply only information weighting (normalization)
        // Robust weighting is handled by Ceres Loss Function
        residuals[0] = m_information_weight * raw_residual;

        // spdlog::warn("Check residual: raw={:.6f}, weighted={:.6f}, info_weight={:.6f}", 
        //              raw_residual, residuals[0], m_information_weight);
        
        // Compute analytical jacobians if requested
        if (jacobians && jacobians[0]) {
            Eigen::Map<Eigen::Matrix<double, 1, 6, Eigen::RowMajor>> jac(jacobians[0]);
            
            // Jacobian w.r.t SE3 tangent space parameters
            // d(residual)/d(tangent) = information_weight * robust_weight * d(n^T * (R*p + t - q))/d(tangent)
            
            // Translation part: d(n^T * (R*p + t - q))/d(t) = n^T
            Eigen::Vector3d jac_translation = n.transpose()*R;
            
            // Rotation part: d(n^T * (R*p + t - q))/d(so3) = n^T * d(R*p)/d(so3)
            // Using right perturbation: d(R*p)/d(so3) = -R*p^× (skew-symmetric)
            Eigen::Matrix3d p_skew;
            p_skew << 0, -p(2), p(1),
                      p(2), 0, -p(0),
                     -p(1), p(0), 0;
            Eigen::Vector3d jac_rotation = -n.transpose() * R * p_skew;
            
            // Combine jacobians with weighting (only information weight)
            // Robust weighting is handled by Ceres Loss Function
            double weight = m_information_weight;
            jac.block<1, 3>(0, 0) = weight * jac_translation.transpose(); // translation
            jac.block<1, 3>(0, 3) = weight * jac_rotation.transpose();    // rotation
        }
        
        return true;
        
    } catch (const std::exception& e) {
        spdlog::error("[PointToPlaneFactor::Evaluate] Exception: {}", e.what());
        return false;
    }
}

double PointToPlaneFactor::compute_raw_residual(double const* const* parameters) const {
    if (m_is_outlier) {
        return 0.0; // Don't contribute to robust estimation if outlier
    }
    
    try {
        // Extract SE3 parameters from tangent space
        Eigen::Map<const Eigen::Vector6d> se3_tangent(parameters[0]);
        
        // Convert tangent space to SE3
        Sophus::SE3d T_correction = Sophus::SE3d::exp(se3_tangent);
        
        // Extract rotation and translation
        Eigen::Matrix3d R = T_correction.rotationMatrix();
        Eigen::Vector3d t = T_correction.translation();
        
        // Convert float points to double for computation
        Eigen::Vector3d p = m_source_point.cast<double>();
        Eigen::Vector3d q = m_target_point.cast<double>();
        Eigen::Vector3d n = m_plane_normal.cast<double>();
        
        // Apply local correction to source point
        Eigen::Vector3d p_corrected = R * p + t;
        
        // Compute raw point-to-plane distance (without weighting)
        double raw_residual = n.dot(p_corrected - q);
        
        return std::abs(raw_residual); // Return absolute value for robust estimation
        
    } catch (const std::exception& e) {
        spdlog::error("[PointToPlaneFactor::compute_raw_residual] Exception: {}", e.what());
        return std::numeric_limits<double>::max();
    }
}
=======
>>>>>>> 4a97c16a

// PointToPlaneFactorDualFrame implementation
PointToPlaneFactorDualFrame::PointToPlaneFactorDualFrame(const Eigen::Vector3d& p,
                                                           const Eigen::Vector3d& q,
                                                           const Eigen::Vector3d& nq,
                                                           double information_weight)
    : m_p(p)
    , m_q(q)
    , m_nq(nq.normalized())
    , m_information_weight(information_weight)
    , m_robust_weight(1.0)
    , m_is_outlier(false) {
}

bool PointToPlaneFactorDualFrame::Evaluate(double const* const* parameters,
                                           double* residuals,
                                           double** jacobians) const {
    
    // If marked as outlier, return large residual with zero jacobians
    if (m_is_outlier) {
        residuals[0] = 100.0; // Large residual to indicate outlier
        
        if (jacobians) {
            if (jacobians[0]) {
                Eigen::Map<Eigen::Matrix<double, 1, 6, Eigen::RowMajor>> jac0(jacobians[0]);
                jac0.setZero();
            }
            if (jacobians[1]) {
                Eigen::Map<Eigen::Matrix<double, 1, 6, Eigen::RowMajor>> jac1(jacobians[1]);
                jac1.setZero();
            }
        }
        return true;
    }

    try {
        // Extract SE3 parameters from tangent space (Ceres order: tx,ty,tz,rx,ry,rz)
        Eigen::Map<const Eigen::Vector6d> se3_tangent1(parameters[0]); // First pose
        Eigen::Map<const Eigen::Vector6d> se3_tangent2(parameters[1]); // Second pose
        
        // Convert tangent space to SE3 using Sophus exp
        Sophus::SE3d T1 = Sophus::SE3d::exp(se3_tangent1);
        Sophus::SE3d T2 = Sophus::SE3d::exp(se3_tangent2);
        
        // Extract rotation and translation
        Eigen::Matrix3d R1 = T1.rotationMatrix();
        Eigen::Vector3d t1 = T1.translation();
        Eigen::Matrix3d R2 = T2.rotationMatrix();
        Eigen::Vector3d t2 = T2.translation();
        
        // Transform points to world coordinates
        Eigen::Vector3d T1p = R1 * m_p + t1;  // Point p transformed by first pose
        Eigen::Vector3d T2q = R2 * m_q + t2;  // Point q transformed by second pose
        
        // Normal is already in world coordinates (g2o 방식)
        // Compute point-to-plane residual: n_q_world^T * ((R1*p + t1) - (R2*q + t2))
        // g2o EdgeICP uses: error = n^T * (q - T*p), we use n^T * (T1*p - T2*q)
        double raw_residual = m_nq.dot(T1p - T2q);
        
        // Apply information and robust weighting
        residuals[0] = raw_residual * m_information_weight * m_robust_weight;
        
        // Compute Jacobians if requested
        if (jacobians) {
            // Jacobian w.r.t. first pose (parameters[0])
            if (jacobians[0]) {
                Eigen::Map<Eigen::Matrix<double, 1, 6, Eigen::RowMajor>> jac0(jacobians[0]);
                
                // Right multiplication인 경우 Jacobian (현재 구현)
                // d(residual)/d(t1) = -m_nq^T * m_information_weight * m_robust_weight
                jac0.block<1, 3>(0, 0) = m_nq.transpose() * R1 * m_information_weight * m_robust_weight;
                
                // d(residual)/d(theta1) = -m_nq^T * R1 * [m_p]_x * m_information_weight * m_robust_weight  
                jac0.block<1, 3>(0, 3) = -m_nq.transpose() * R1 * skew_symmetric(m_p) * m_information_weight * m_robust_weight;
            }
            
            // Jacobian w.r.t. second pose (parameters[1])
            if (jacobians[1]) {
                Eigen::Map<Eigen::Matrix<double, 1, 6, Eigen::RowMajor>> jac1(jacobians[1]);
                
                // d(residual)/d(t2) = -m_nq^T * m_information_weight * m_robust_weight
                jac1.block<1, 3>(0, 0) = -m_nq.transpose() * R2 * m_information_weight * m_robust_weight;
                
                // d(residual)/d(theta2) = -m_nq^T * R2 * [m_q]_x * m_information_weight * m_robust_weight
                jac1.block<1, 3>(0, 3) = m_nq.transpose() * R2 * skew_symmetric(m_q) * m_information_weight * m_robust_weight;
            }
        }
        
        return true;
        
    } catch (const std::exception& e) {
        spdlog::error("[PointToPlaneFactorDualFrame] Evaluation failed: {}", e.what());
        residuals[0] = std::numeric_limits<double>::max();
        return false;
    }
}

double PointToPlaneFactorDualFrame::compute_raw_residual(double const* const* parameters) const {
    try {
        // Extract SE3 parameters from tangent space
        Eigen::Map<const Eigen::Vector6d> se3_tangent1(parameters[0]);
        Eigen::Map<const Eigen::Vector6d> se3_tangent2(parameters[1]);
        
        // Convert tangent space to SE3
        Sophus::SE3d T1 = Sophus::SE3d::exp(se3_tangent1);
        Sophus::SE3d T2 = Sophus::SE3d::exp(se3_tangent2);
        
        // Extract rotation and translation
        Eigen::Matrix3d R1 = T1.rotationMatrix();
        Eigen::Vector3d t1 = T1.translation();
        Eigen::Matrix3d R2 = T2.rotationMatrix();
        Eigen::Vector3d t2 = T2.translation();
        
        // Transform points to world coordinates
        Eigen::Vector3d T1p = R1 * m_p + t1;
        Eigen::Vector3d T2q = R2 * m_q + t2;
        
        // Return raw residual (without weighting)
        return m_nq.dot(T2q - T1p);
        
    } catch (const std::exception& e) {
        spdlog::error("[PointToPlaneFactorDualFrame] Raw residual computation failed: {}", e.what());
        return std::numeric_limits<double>::max();
    }
}

Eigen::Matrix3d PointToPlaneFactorDualFrame::skew_symmetric(const Eigen::Vector3d& v) const {
    Eigen::Matrix3d S;
    S <<     0, -v.z(),  v.y(),
         v.z(),     0, -v.x(),
        -v.y(),  v.x(),     0;
    return S;
}

// RelativePoseFactor implementation
RelativePoseFactor::RelativePoseFactor(const Sophus::SE3d& relative_measurement,
                                       const Eigen::Matrix<double, 6, 6>& information_matrix)
    : m_relative_measurement(relative_measurement)
    , m_information_matrix(information_matrix)
    , m_robust_weight(1.0)
    , m_is_outlier(false) {
}

RelativePoseFactor::RelativePoseFactor(const Sophus::SE3d& relative_measurement,
                                       double translation_weight,
                                       double rotation_weight)
    : m_relative_measurement(relative_measurement)
    , m_robust_weight(1.0)
    , m_is_outlier(false) {
    // Create diagonal information matrix with separate weights for translation and rotation
    m_information_matrix = Eigen::Matrix<double, 6, 6>::Zero();
    m_information_matrix.block<3, 3>(0, 0) = Eigen::Matrix3d::Identity() * translation_weight;
    m_information_matrix.block<3, 3>(3, 3) = Eigen::Matrix3d::Identity() * rotation_weight;
}

bool RelativePoseFactor::Evaluate(double const* const* parameters,
                                  double* residuals,
                                  double** jacobians) const {
    // If marked as outlier, return zero residual with zero jacobians
    if (m_is_outlier) {
        Eigen::Map<Eigen::Vector6d> residual_map(residuals);
        residual_map.setZero();
        
        if (jacobians) {
            if (jacobians[0]) {
                Eigen::Map<Eigen::Matrix<double, 6, 6, Eigen::RowMajor>> jac0(jacobians[0]);
                jac0.setZero();
            }
            if (jacobians[1]) {
                Eigen::Map<Eigen::Matrix<double, 6, 6, Eigen::RowMajor>> jac1(jacobians[1]);
                jac1.setZero();
            }
        }
        return true;
    }

    try {
        // Extract SE3 parameters from tangent space
        Eigen::Map<const Eigen::Vector6d> tangent_i(parameters[0]);
        Eigen::Map<const Eigen::Vector6d> tangent_j(parameters[1]);
        
        // Convert tangent space to SE3
        Sophus::SE3d T_i = SE3GlobalParameterization::tangent_to_se3(tangent_i);
        Sophus::SE3d T_j = SE3GlobalParameterization::tangent_to_se3(tangent_j);
        
        // Compute error: T_error = T_ij^(-1) * T_i^(-1) * T_j
        Sophus::SE3d T_error = m_relative_measurement.inverse() * T_i.inverse() * T_j;
        
        // Convert error to tangent space (log map)
        Eigen::Vector6d error_tangent = T_error.log();
        
        // Apply square root of information matrix for weighting
        // NOTE: Ceres expects residual in the form: sqrt(Information) * error
        // The information matrix is already set correctly (inverse of covariance)
        Eigen::LLT<Eigen::Matrix<double, 6, 6>> llt(m_information_matrix);
        Eigen::Matrix<double, 6, 6> sqrt_info = llt.matrixL();
        
        // Weighted residual: sqrt_info scales the error by sqrt(weight)
        // This is the standard way in Ceres to incorporate information matrix
        Eigen::Map<Eigen::Vector6d> residual_map(residuals);
        residual_map = sqrt_info * error_tangent * m_robust_weight;
        
        // Compute Jacobians if requested
        if (jacobians) {
            // Compute right Jacobian inverse for error (Logmap derivative)
            Eigen::Matrix<double, 6, 6> Jr_inv = right_jacobian_inverse(error_tangent);
            
            // Compute relative transformation (Between operation result)
            // T_relative = T_i^(-1) * T_j
            Sophus::SE3d T_relative = T_i.inverse() * T_j;
            
            // Jacobian w.r.t. pose i (parameters[0])
            if (jacobians[0]) {
                Eigen::Map<Eigen::Matrix<double, 6, 6, Eigen::RowMajor>> jac_i(jacobians[0]);
                
                // Correct Jacobian: J_i = sqrt_info * Jr_inv * (-Adjoint(T_relative^(-1))) * m_robust_weight
                // This matches GTSAM's: H1 = -D_v_h * h.inverse().AdjointMap()
                // where h = T_i^(-1) * T_j and D_v_h is the Logmap derivative (Jr_inv)
                jac_i = sqrt_info * Jr_inv * (-T_relative.inverse().Adj()) * m_robust_weight;
            }
            
            // Jacobian w.r.t. pose j (parameters[1])
            if (jacobians[1]) {
                Eigen::Map<Eigen::Matrix<double, 6, 6, Eigen::RowMajor>> jac_j(jacobians[1]);
                
                // J_j = sqrt_info * Jr_inv * I * m_robust_weight
                // This matches GTSAM's: H2 = D_v_h (identity is absorbed in between operation)
                jac_j = sqrt_info * Jr_inv * m_robust_weight;
            }
            
            // Log Jacobian norms for ALL constraints to analyze gradient flow
            if (constraint_type != "unknown" && jacobians[0] && jacobians[1]) {
                static int call_count = 0;
                call_count++;
                
                // Log first iteration (first ~500 evaluations) to see all constraints
                if (call_count <= 500) {
                    Eigen::Map<Eigen::Matrix<double, 6, 6, Eigen::RowMajor>> jac_i(jacobians[0]);
                    Eigen::Map<Eigen::Matrix<double, 6, 6, Eigen::RowMajor>> jac_j(jacobians[1]);
                    
                    double jac_i_norm = jac_i.norm();
                    double jac_j_norm = jac_j.norm();
                    double residual_norm = residual_map.norm();
                    
                    spdlog::info("[Factor {}] KF {}→{}: residual={:.6f}, jac_i={:.6f}, jac_j={:.6f}", 
                                 constraint_type, from_kf_id, to_kf_id, 
                                 residual_norm, jac_i_norm, jac_j_norm);
                }
            }
        }
        
        return true;
        
    } catch (const std::exception& e) {
        spdlog::error("[RelativePoseFactor] Evaluation failed: {}", e.what());
        Eigen::Map<Eigen::Vector6d> residual_map(residuals);
        residual_map.setConstant(std::numeric_limits<double>::max());
        return false;
    }
}

void RelativePoseFactor::compute_raw_residual(double const* const* parameters, double* residuals) const {
    try {
        // Extract SE3 parameters from tangent space
        Eigen::Map<const Eigen::Vector6d> tangent_i(parameters[0]);
        Eigen::Map<const Eigen::Vector6d> tangent_j(parameters[1]);
        
        // Convert tangent space to SE3
        Sophus::SE3d T_i = SE3GlobalParameterization::tangent_to_se3(tangent_i);
        Sophus::SE3d T_j = SE3GlobalParameterization::tangent_to_se3(tangent_j);
        
        // Compute error: T_error = T_ij^(-1) * T_i^(-1) * T_j
        Sophus::SE3d T_error = m_relative_measurement.inverse() * T_i.inverse() * T_j;
        
        // Convert error to tangent space (log map)
        Eigen::Vector6d error_tangent = T_error.log();
        
        // Return raw residual (without weighting)
        Eigen::Map<Eigen::Vector6d> residual_map(residuals);
        residual_map = error_tangent;
        
    } catch (const std::exception& e) {
        spdlog::error("[RelativePoseFactor] Raw residual computation failed: {}", e.what());
        Eigen::Map<Eigen::Vector6d> residual_map(residuals);
        residual_map.setConstant(std::numeric_limits<double>::max());
    }
}

Eigen::Matrix3d RelativePoseFactor::skew_symmetric(const Eigen::Vector3d& v) const {
    Eigen::Matrix3d S;
    S <<     0, -v.z(),  v.y(),
         v.z(),     0, -v.x(),
        -v.y(),  v.x(),     0;
    return S;
}

Eigen::Matrix<double, 6, 6> RelativePoseFactor::right_jacobian(const Eigen::Matrix<double, 6, 1>& xi) const {
    // Extract rotation and translation parts
    Eigen::Vector3d rho = xi.head<3>();
    Eigen::Vector3d theta = xi.tail<3>();
    
    double theta_norm = theta.norm();
    Eigen::Matrix3d Theta = skew_symmetric(theta);
    Eigen::Matrix3d Rho = skew_symmetric(rho);
    
    Eigen::Matrix3d J_SO3;
    Eigen::Matrix3d Q;
    
    if (theta_norm < 1e-6) {
        // Small angle approximation
        J_SO3 = Eigen::Matrix3d::Identity() + 0.5 * Theta;
        Q = 0.5 * Rho;
    } else {
        double theta2 = theta_norm * theta_norm;
        double theta3 = theta2 * theta_norm;
        
        J_SO3 = Eigen::Matrix3d::Identity() 
              + (1.0 - std::cos(theta_norm)) / theta2 * Theta
              + (theta_norm - std::sin(theta_norm)) / theta3 * Theta * Theta;
        
        Q = 0.5 * Rho 
          + (theta_norm - std::sin(theta_norm)) / theta3 * (Theta * Rho + Rho * Theta + Theta * Rho * Theta)
          - (1.0 - 0.5 * theta2 - std::cos(theta_norm)) / (theta2 * theta2) 
            * (Theta * Theta * Rho + Rho * Theta * Theta - 3.0 * Theta * Rho * Theta)
          - 0.5 * ((1.0 - 0.5 * theta2 - std::cos(theta_norm)) / (theta2 * theta2) 
            - 3.0 * (theta_norm - std::sin(theta_norm) - theta3 / 6.0) / (theta3 * theta2))
            * (Theta * Rho * Theta * Theta + Theta * Theta * Rho * Theta);
    }
    
    Eigen::Matrix<double, 6, 6> Jr;
    Jr.setZero();
    Jr.block<3, 3>(0, 0) = J_SO3;
    Jr.block<3, 3>(0, 3) = Q;
    Jr.block<3, 3>(3, 3) = J_SO3;
    
    return Jr;
}

Eigen::Matrix<double, 6, 6> RelativePoseFactor::right_jacobian_inverse(const Eigen::Matrix<double, 6, 1>& xi) const {
    // Extract rotation and translation parts
    Eigen::Vector3d rho = xi.head<3>();
    Eigen::Vector3d theta = xi.tail<3>();
    
    double theta_norm = theta.norm();
    Eigen::Matrix3d Theta = skew_symmetric(theta);
    Eigen::Matrix3d Rho = skew_symmetric(rho);
    
    Eigen::Matrix3d J_SO3_inv;
    Eigen::Matrix3d Q_inv;
    
    if (theta_norm < 1e-6) {
        // Small angle approximation
        J_SO3_inv = Eigen::Matrix3d::Identity() - 0.5 * Theta;
        Q_inv = -0.5 * Rho;
    } else {
        double theta2 = theta_norm * theta_norm;
        double half_theta = 0.5 * theta_norm;
        
        J_SO3_inv = Eigen::Matrix3d::Identity() 
                  - 0.5 * Theta
                  + (1.0 - half_theta / std::tan(half_theta)) / theta2 * Theta * Theta;
        
        Q_inv = -0.5 * Rho 
              + (1.0 / theta2) * (Theta * Rho + Rho * Theta - Theta * Rho * Theta)
              - (1.0 - half_theta / std::tan(half_theta)) / theta2 
                * (Theta * Theta * Rho + Rho * Theta * Theta - 3.0 * Theta * Rho * Theta);
    }
    
    Eigen::Matrix<double, 6, 6> Jr_inv;
    Jr_inv.setZero();
    Jr_inv.block<3, 3>(0, 0) = J_SO3_inv;
    Jr_inv.block<3, 3>(0, 3) = Q_inv;
    Jr_inv.block<3, 3>(3, 3) = J_SO3_inv;
    
    return Jr_inv;
}


} // namespace optimization
} // namespace lidar_odometry<|MERGE_RESOLUTION|>--- conflicted
+++ resolved
@@ -15,133 +15,6 @@
 namespace lidar_odometry {
 namespace optimization {
 
-<<<<<<< HEAD
-// PointToPlaneFactor implementation
-PointToPlaneFactor::PointToPlaneFactor(const Eigen::Vector3f& source_point,
-                                       const Eigen::Vector3f& target_point,
-                                       const Eigen::Vector3f& plane_normal,
-                                       double information_weight)
-    : m_source_point(source_point)
-    , m_target_point(target_point)
-    , m_plane_normal(plane_normal.normalized())
-    , m_information_weight(information_weight)
-    , m_robust_weight(1.0)
-    , m_is_outlier(false) {
-}
-
-bool PointToPlaneFactor::Evaluate(double const* const* parameters,
-                                 double* residuals,
-                                 double** jacobians) const {
-    
-    // If marked as outlier, return large residual with zero jacobians
-    if (m_is_outlier) {
-        residuals[0] = 100.0; // Large residual to indicate outlier
-        
-        if (jacobians && jacobians[0]) {
-            Eigen::Map<Eigen::Matrix<double, 1, 6, Eigen::RowMajor>> jac(jacobians[0]);
-            jac.setZero();
-        }
-        return true;
-    }
-
-    try {
-        // Extract SE3 parameters from tangent space (Ceres order: tx,ty,tz,rx,ry,rz)
-        Eigen::Map<const Eigen::Vector6d> se3_tangent(parameters[0]);
-        
-        // Convert tangent space to SE3 using Sophus exp
-        Sophus::SE3d T_correction = Sophus::SE3d::exp(se3_tangent); // local frame correction transform
-        
-        // Extract rotation and translation
-        Eigen::Matrix3d R = T_correction.rotationMatrix();
-        Eigen::Vector3d t = T_correction.translation();
-        
-        // Convert float points to double for computation
-        Eigen::Vector3d p = m_source_point.cast<double>();  // source point (current local frame)
-        Eigen::Vector3d q = m_target_point.cast<double>();  // target point (current local frame)
-        Eigen::Vector3d n = m_plane_normal.cast<double>();  // plane normal (current local frame)
-        
-        // Apply local correction to source point: p_corrected = R * p + t
-        Eigen::Vector3d p_corrected = R * p + t;
-        
-        // Compute point-to-plane distance: residual = n^T * (p_corrected - q)
-        double raw_residual = n.dot(p_corrected - q);
-        
-        // Apply only information weighting (normalization)
-        // Robust weighting is handled by Ceres Loss Function
-        residuals[0] = m_information_weight * raw_residual;
-
-        // spdlog::warn("Check residual: raw={:.6f}, weighted={:.6f}, info_weight={:.6f}", 
-        //              raw_residual, residuals[0], m_information_weight);
-        
-        // Compute analytical jacobians if requested
-        if (jacobians && jacobians[0]) {
-            Eigen::Map<Eigen::Matrix<double, 1, 6, Eigen::RowMajor>> jac(jacobians[0]);
-            
-            // Jacobian w.r.t SE3 tangent space parameters
-            // d(residual)/d(tangent) = information_weight * robust_weight * d(n^T * (R*p + t - q))/d(tangent)
-            
-            // Translation part: d(n^T * (R*p + t - q))/d(t) = n^T
-            Eigen::Vector3d jac_translation = n.transpose()*R;
-            
-            // Rotation part: d(n^T * (R*p + t - q))/d(so3) = n^T * d(R*p)/d(so3)
-            // Using right perturbation: d(R*p)/d(so3) = -R*p^× (skew-symmetric)
-            Eigen::Matrix3d p_skew;
-            p_skew << 0, -p(2), p(1),
-                      p(2), 0, -p(0),
-                     -p(1), p(0), 0;
-            Eigen::Vector3d jac_rotation = -n.transpose() * R * p_skew;
-            
-            // Combine jacobians with weighting (only information weight)
-            // Robust weighting is handled by Ceres Loss Function
-            double weight = m_information_weight;
-            jac.block<1, 3>(0, 0) = weight * jac_translation.transpose(); // translation
-            jac.block<1, 3>(0, 3) = weight * jac_rotation.transpose();    // rotation
-        }
-        
-        return true;
-        
-    } catch (const std::exception& e) {
-        spdlog::error("[PointToPlaneFactor::Evaluate] Exception: {}", e.what());
-        return false;
-    }
-}
-
-double PointToPlaneFactor::compute_raw_residual(double const* const* parameters) const {
-    if (m_is_outlier) {
-        return 0.0; // Don't contribute to robust estimation if outlier
-    }
-    
-    try {
-        // Extract SE3 parameters from tangent space
-        Eigen::Map<const Eigen::Vector6d> se3_tangent(parameters[0]);
-        
-        // Convert tangent space to SE3
-        Sophus::SE3d T_correction = Sophus::SE3d::exp(se3_tangent);
-        
-        // Extract rotation and translation
-        Eigen::Matrix3d R = T_correction.rotationMatrix();
-        Eigen::Vector3d t = T_correction.translation();
-        
-        // Convert float points to double for computation
-        Eigen::Vector3d p = m_source_point.cast<double>();
-        Eigen::Vector3d q = m_target_point.cast<double>();
-        Eigen::Vector3d n = m_plane_normal.cast<double>();
-        
-        // Apply local correction to source point
-        Eigen::Vector3d p_corrected = R * p + t;
-        
-        // Compute raw point-to-plane distance (without weighting)
-        double raw_residual = n.dot(p_corrected - q);
-        
-        return std::abs(raw_residual); // Return absolute value for robust estimation
-        
-    } catch (const std::exception& e) {
-        spdlog::error("[PointToPlaneFactor::compute_raw_residual] Exception: {}", e.what());
-        return std::numeric_limits<double>::max();
-    }
-}
-=======
->>>>>>> 4a97c16a
 
 // PointToPlaneFactorDualFrame implementation
 PointToPlaneFactorDualFrame::PointToPlaneFactorDualFrame(const Eigen::Vector3d& p,
